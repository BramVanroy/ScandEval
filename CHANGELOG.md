--- conflicted
+++ resolved
@@ -9,18 +9,16 @@
 
 
 ## [Unreleased]
-<<<<<<< HEAD
-### Fixed
-- A bug was removed which caused some overlap between the dataset splits of the
-  ScandiQA datasets.
-=======
 ### Added
 - Now added support for text-to-text tasks, which include tasks such as abstractive
   summarization, abstractive question-answering and translation. These can only be
   benchmarked with generative models. In this release, this includes the following
   datasets:
     - `nordjylland-news`, a Danish summarization dataset based on news articles.
->>>>>>> ccd884a7
+
+### Fixed
+- A bug was removed which caused some overlap between the dataset splits of the
+  ScandiQA datasets.
 
 
 ## [v8.0.0] - 2023-11-29
