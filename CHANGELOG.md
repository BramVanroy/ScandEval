# Changelog

All notable changes to this project will be documented in this file.

The format is based on [Keep a Changelog](http://keepachangelog.com/en/1.0.0/)
and this project adheres to [Semantic Versioning](http://semver.org/spec/v2.0.0.html).


## [Unreleased]
### Added
- Now caches the completions of open source generative models, which effectively makes
  benchmarking of these ~33% faster. We cannot store all logits for storage reasons (it
  quickly gets >100GB in that case), so we instead store the top-100 logits for each
  generated token, but only if the generated sequence is shorter than 50 tokens. We
  thus assume that (a) these are the only logits needed, and (b) that the generations
  don't change. We argue that (a) is the case since we only use the logits in
  classification tasks, in which case we only use the first token anyway. Further,
  since we're using a temperature of 0 anyway, the generations will be as close to
  deterministic as possible (up to small rounding fluctuations of logits, which is
  negligible). This is a breaking change, since it is not compatible with the previous
  way we cached OpenAI model outputs.
- Added a new `--clear-model-cache` flag, which removes the cached models after
  finishing the benchmarking of each model, to save disk space. This doesn't remove the
  cached model outputs or datasets.
- Added the following new datasets:
    - `fone`, a Faroese NER dataset, which replaces the previous `wikiann-fo` dataset.
    - `dansk`, a Danish NER dataset, which replaces the previous `dane` dataset.
    - `norquad`, a Norwegian question answering dataset, which replaces the previous
      `scandiqa-no` dataset.
    - Danish, Swedish, German and Dutch versions of the MMLU, ARC and HellaSwag
      datasets, testing knowledge and common sense reasoning of generative models.
      These have been machine translated by the University of Oregon using
      GPT-3.5-turbo. Machine translation is not adequate, of course, so see this as a
      first version of these kinds of evaluations, to get some benchmarks going asap.
    - `squad-nl`, a Dutch extract question answering dataset, which is a machine
      translated version of SQuAD-v2. As with the datasets mentioned above, this is
      meant as a first version of a Dutch QA dataset, until we have a better one
      available.
- Added `--only-validation-split` flag, which only benchmarks the model on the
  validation split, which is 5-10x smaller than the test split (depending on the
  dataset). This is especially useful with paid models like OpenAI models. The value of
  this flag is stored in the benchmark results, so this will be visible on
  leaderboards.
- Now uses vLLM as the underlying engine for few-shot evaluating generative models,
  which drastically improves the evaluation speed, as well as requiring less GPU
  memory.

### Changed
- Now compatible with`transformers >= 4.36.2`, and this is required now as they have
  changed their generation API in a breaking manner.
- Now removes all newlines from texts in the summarization task, where previously these
  were merely "squashed" to single newlines. This makes the separation of few-shot
  examples for generative models easier.
- Also removes newlines from the NER task, where these were not removed at all
  previously.
- Now doesn't force ASCII characters in the NER task for generative models, making the
  target JSON dictionary more consistent with the input text.
- If a model is stored in the Safetensors format on Hugging Face Hub, then we read out
  the number of parameters directly from those files. This results in more accurate
  parameter counts as opposed to loading in the model in 4-bit and counting manually.
- Samples with excessively short or long texts have been removed.
- Adjusted number of few-shot examples in datasets to ensure that the resulting prompt
  is at most ~3000 tokens long.

### Fixed
- Removed `text2text-generation` temporarily from the tags defining generative models,
  since we do not support the benchmarking of these yet. This will be added back in as
  soon as we support them.
- Now catches `OSError`s when loading Hugging Face model configurations, which happen
  when there is no `config.json` file in the model repo.
- When sampling few-shot examples for question answering tasks we previously sampled
  among examples with context length less than 1024 characters, to keep the prompt
  short. This is too small for some datasets, so now we dynamically set this threshold
  based on the dataset itself, starting from 512 and doubling until we have at least
  the number of desired few-shot examples to choose from.
- Now only sets `torch_dtype` is CUDA is available, as otherwise errors are caused.
- Previously text generation in a batch would be stopped if any of the samples in the
  batch reached the stopping criteria, causing a lot of incomplete completions. Now
  the model continues to generate text until the entire batch is complete, and the
  excess generation is removed afterwards.
- When benchmarking encoder models on QA tasks the contexts are split up if they exceed
  the model's context length. The stride value used caused errors in rare cases where
  the model's maximum context length was really small (128). This has been fixed now.
- Now sets `ignore_mismatched_sizes` when loading models if the model cannot be loaded
  otherwise. This previously caused some issues when loading certain models.
<<<<<<< HEAD
- Fixed bug where some encoder models did not work properly when loaded in with mixed
  precision. These are now loaded with full FP32 precision.
=======
- When few-shot evaluating models on NER tasks, we are now more lenient towards the
  generated model output. Instead of taking the output as-is, we are now extracting the
  first dictionary (enclosed in curly brackets), as well as replacing all single
  apostrophes (') with double ones (").
- If a model is already pre-quantized then we will not attempt to quantize it as well.
>>>>>>> 3dbdc085


## [v8.2.1] - 2023-12-20
### Fixed
- Removed the non-existent IsReC, FoReC and FoQA datasets.


## [v8.2.0] - 2023-12-20
### Added
- Added the following new datasets:
    - `sb10k`, a German sentiment classification dataset.
    - `dutch-social`, a Dutch sentiment classification dataset.
    - `sst5`, an English sentiment classification dataset.
    - `germeval`, a German NER dataset.
    - `conll-nl`, a Dutch NER dataset.
    - `conll-en`, an English NER dataset.
    - `scala-de`, a German linguistic acceptability dataset.
    - `scala-nl`, a Dutch linguistic acceptability dataset.
    - `scala-en`, an English linguistic acceptability dataset.
    - `nqii`, an Icelandic extractive question answering dataset.
    - `germanquad`, a German extractive question answering dataset.
    - `squad`, an English extractive question answering dataset.
    - `cnn-dailymail`, an English summarization dataset.

### Fixed
- Fixed bug with question answering benchmarking when the answer was a proper subset of
  the first token in the context, causing errors when benchmarking some models.
- Some models have been stored in mixed precision as well as containing an
  implementation of layer normalisation which is incompatible with such mixed
  precision. When loading models we now only load in mixed precision if `torch_dtype`
  has been specified in the Hugging Face model configuration (as with the Mistral
  model, for instance).
- When sampling examples to use in few-shot prompts in a sequence classification, we
  previously required that the samples are stratified with respect to the labels. This
  caused an issue if the dataset did not contain all labels, so now we only stratify
  with respect to the labels present in the dataset.
- When few-shot benchmarking on question answering datasets we previously only used the
  samples whose contexts were at most 512 characters long. This turns out to be too few
  for `germeval`, so this has been upped to 1024.


## [v8.1.0] - 2023-12-04
### Added
- Now added support for text-to-text tasks, which include tasks such as abstractive
  summarization, abstractive question-answering and translation. These can only be
  benchmarked with generative models. In this release, this includes the following
  datasets:
    - `nordjylland-news`, a Danish summarization dataset based on news articles.
    - `swedn`, a Swedish summarization dataset based on news articles.
    - `no-sammendrag`, a Norwegian summarization dataset based on news articles.
    - `rrn`, an Icelandic summarization dataset based on news articles.
    - `mlsum`, a German summarization dataset based on news articles.
    - `wiki-lingua-nl`, a Dutch summarization dataset based on WikiHow articles.
  These are all of the task `summarization`, meaning that they can also all be run
  using `scandeval --dataset-task summarization --model-id <model_id>`.
- A `--use-flash-attention` flag has been added, which enables Flash Attention 2.0,
  which is required by some models, such as Mistral-based ones. If `flash-attn` has not
  been installed then an informative error message will be raised. Thanks to @peter-sk
  for this contribution!

### Changed
- Now uses 8-bit AdamW whenever CUDA is available, as opposed to regular AdamW.
  Experiments shows that this does not affect benchmarking performance, but reduces
  memory usage and thus allows benchmarking of larger models

### Fixed
- A bug was removed which caused some overlap between the dataset splits of the
  ScandiQA datasets.
- Now allows loading in models in the data type that they were trained in, which
  previously caused errors if they weren't trained in float32.


## [v8.0.0] - 2023-11-29
### Added
- Support for few-shot evaluation of decoder models, both from the Hugging Face Hub and
  OpenAI models. This currently happens automatically when specifying a generative
  model from the Hugging Face Hub, and with all OpenAI models.
- Now stores model caches in separate directories, enabling parallel evaluations.
  Thanks to @KennethEnevoldsen for this contribution! :tada:
- Added `--device` argument to the CLI, which can be used to overwrite the automatic
  detection of device (CPU, CUDA GPU, MPS GPU, TPU) to use.
- Added `--trust-remote-code/--no-trust-remote-code` argument to the CLI, as some
  models require this flag to be loaded. It defaults to `False` for security reasons,
  however.
- Added `--load-in-4bit/--no-load-in-4bit` argument to the CLI, which can be used to
  overwrite the automatic 4bit loading of models. By default only generative models
  will be loaded in 4bit, and only if a CUDA GPU is available, as this is required by
  the underlying `bitsandbytes` package.
- Now manually adjusts the maximum sequence length of a model to ensure that the
  reported maximum length is correct.

### Changed
- Now only supports Python 3.10 and above.
- Changed the variation in the speed benchmark. Rather than using a fixed length
  document and computing iterations per second, it now uses varied length documents and
  computes tokens per second. This also has the added benefit of being able to better
  compare models with varying level of maximum sequence lengths. Further, it now uses
  GPU rather than CPU to accomodate 4-bit models, as these cannot be run on CPU.
- Changed the `--model-framework` argument to `--framework`.
- Changed the `--use-auth-token` and `--auth-token` arguments to `--use-token` and
  `--token`, reflecting the same change in the `transformers` package.
- Now reports all model parameters, rather than just the trainable ones.
- Now uses 8-bit AdamW optimizer when CUDA is available rather than the default AdamW,
  to save memory when working with larger models.

### Removed
- Previously generative models had their maximum sequence length altered by subtracting
  their padding token ID. This is not needed anymore and have been removed.

### Fixed
- Handles timeouts better now, when fetching models from the Hugging Face Hub. Instead
  of simply throwing the error, cancelling the benchmarking process, it simply tries
  again until the connection is up again.
- Some models output both logits and hidden states, which caused unnecessary
  out-of-memory issues. This is now handled using the `preprocess_logits_for_metrics`
  argument in `Trainer`.
- Now catches errors while loading model configurations.


## [v7.1.1] - 2023-07-01
### Fixed
- The feature names of the NER datasets have been changed, so the code have been
  updated to reflect this.


## [v7.1.0] - 2023-05-15
### Added
- Added support for the NorBERT3 models.


## [v7.0.0] - 2023-05-13
### Changed
- Now uses PyTorch 2.0, which (among other things) includes more control over the MPS.
  This means that MPS out of memory errors will now be caught and dealt with like CUDA
  out of memory errors, and we clear the MPS cache in between runs.

### Fixed
- Ensure that `type_vocab_size` is not changed if it was previously set to 0. This
  caused issues for some models when benchmarking question answering tasks.


## [v6.3.0] - 2023-04-12
### Added
- Now added support for benchmarking local models in the Hugging Face format (i.e.,
  saved with the `save_pretrained` method). This automatically detects the framework
  based on the file extension, but can also be set using the new `--model-framework`
  argument. Thanks to @peter-sk for implementing this! :tada:

### Fixed
- Now handles word-token alignment properly with SentencePiece tokenisers, which caused
  some models not being able to be benchmarked on token classification tasks.
- Now handles UNK tokens during word-token alignment, where it locates the word that is
  being tokenised into the UNK token, extracting the original value of the UNK token
  and replacing the token by that value.


## [v6.2.4] - 2023-03-10
### Fixed
- If the Hugging Face Hub is down, throwing a `HfHubHTTPError`, then catch it, wait 30
  seconds, and try again.
- Now always fixes the `model_max_length` attribute of the tokenizer, to prevent index
  errors during finetuning.

### Changed
- Changed `raise-error-on-invalid-model` to `raise-errors`. The flag now raises all
  errors instead of skipping the model evaluations, which can be used for debugging.


## [v6.2.3] - 2023-02-27
### Fixed
- Ensure that the `max_position_embeddings` fix from v6.2.2 only occurs if the
  tokenizer has a padding token, as this is used to set the `model_max_length`.
- If a model only has a JAX model but also has tags on the Hugging Face Hub from
  another framework, then re-try the evaluation with `from_flax` set to `True`.


## [v6.2.2] - 2023-02-25
### Fixed
- If `max_position_embeddings` is smaller than any of the context lengths specified in
  `model_max_length` and `max_model_input_sizes` then we use that as the the
  tokenization max length. This avoids dimension errors related to truncation.


## [v6.2.1] - 2023-02-22
### Fixed
- Now does not include models with the word "finetuned" in their name when benchmarking
  all models. These can still be benchmarked if specified directly.


## [v6.2.0] - 2023-01-09
### Changed
- Does not include by default models which indicate in their name that they're using
  more than a billion parameters, such as `EleutherAI/gpt-j-6B`.

### Fixed
- Now sets the default language for the (upcoming) XMOD models.
- If a model's `token_type_embeddings` layer has size (1, ...) when benchmarking the
  model for question answering, it is expanded to size (2, ...) with the second row
  being randomly initialised. This is required as question answering tasks need a least
  two token type embeddings.
- Now catches `OSError` when loading tokenizers.


## [v6.1.1] - 2023-01-02
### Fixed
- Fixed error where some tokenizers did not have special token IDs registered.
- Now catches `JSONDecodeError` when loading tokenizers.
- Now catches `KeyError` when loading model configurations.


## [v6.1.0] - 2022-12-29
### Added
- Added model inference speed estimation benchmark. This can now be run by setting
  either `task` or `dataset` to "speed". E.g., `scandeval -m <model_id> -d speed` or
  `scandeval -m <model_id> -dt speed`. This runs 10 iterations of 100 model inferences
  on a document of length 2,600 (the document "This is a dummy document. " repeated 100
  times). The inference speed includes tokenization, and is powered by the `pyinfer`
  package.


## [v6.0.1] - 2022-12-28
### Fixed
- Added prefix space to DeBERTa models.
- Now automatically changes a model's `type_vocab_size` to at least 2 when benchmarking
  the model on question-answering tasks. This previously caused an error when a model
  config had it set to 1.


## [v6.0.0] - 2022-12-24
### Added
- Added support for decoder models such as the GPT-series.
- Added new Swedish sentiment classification dataset, SweReC, which is not
  aspect-based, contrary to the previous ABSAbank-Imm dataset. This dataset is a
  three-way classification task into the classical `positive`, `neutral` and `negative`
  classes, thereby establishing uniformity between the sentiment classification
  datasets in the different languages. The dataset comes from reviews from both
  se.trustpilot.com and reco.se, and has been created by Kristoffer Svensson as part of
  his Bachelor thesis "Sentiment Analysis With Convolutional Neural Networks:
  Classifying sentiment in Swedish reviews".
- Added historic BERT models from `dbmdz` as part of the default multilingual list.
- Added the `--batch-size` argument, which can be used to manually select a batch size.
  Must be among 1, 2, 4, 8, 16 and 32.

### Removed
- As SweReC is a drop-in replacement for ABSAbank-Imm, the latter has been removed from
  the ScandEval benchmark.

### Fixed
- Now deals with an issue with DeBERTaV2 models where `pooler_hidden_size` has been set
  to a value different to `hidden_size` in its configuration, which made it impossible
  to do sequence classification with the model. The former is now forced to be the same
  as the latter, fixing the issue.
- Now ensures that tokenizers, model configurations and metrics are cached to the
  ScandEval cache, rather than the default Hugging Face cache.
- Previously, if a model's context length was greater than 1,000 it would be reduced to
  512, since an unset context length results in a very large `model_max_length` value
  of the tokenizer. This conflicted with longformer-style models whose context length
  _actually_ was greater than 1,000, so now this upper bound has been increased to
  100,000.
- Now includes `sacremoses` as a dependency, as this is required by some tokenizers.
- Converted the `id` column in ScandiQA to a string, to avoid integer overflow errors
  during preprocessing.
- If there is a `torch` operation which does not have a deterministic component, then a
  warning will be issued instead of raising an error.


## [v5.0.0] - 2022-11-03
### Added
- A new argument, `ignore_duplicates` (or `--ignore-duplicates/--no-ignore-duplicates`
  in the CLI) further ignores an evaluation if it has previously been evaluated. This
  argument defaults to `True`.
- Now stores the task and the dataset languages to the evaluation file with each
  evaluation.
- Now stores model metadata to the `scandeval_benchmark_results` file. Currently, this
  includes the number of trainable model parameters, the size of the model's vocabulary
  and the model's maximum sequence length.

### Changed
- Evaluation results are now saved in a JSONL file instead of a JSON file, and results
  are appended onto the file after every evaluation.
- You can now specify your Hugging Face authentication token in the `use_auth_token`
  argument of `Benchmarker` rather than manually logging in with `huggingface-cli
  login`. In the CLI an authentication token can also be applied directly using the new
  `--auth-token` argument. If an authentication is provided in this way in the CLI,
  then there is no need to add the `--use-auth-token` flag.
- The "random" models have now been renamed to "fresh", to emphasise that they are not
  random, but instead randomly initialized.
- The fresh models are now task independent, meaning that `fresh-xlmr-base` will now
  adapt to the task at hand, rather than having to benchmark, e.g.,
  `fresh-xlmr-base-sequence-clf` and `fresh-xlmr-base-token-clf` separately.

### Fixed
- ScandEval now works on TPUs.
- Removed `bf16` precision, as it only works for some GPUs.
- Should output less `transformers` logging now.
- Models were previously loaded in twice in the beginning of a benchmark. They are now
  only loaded in once (but re-loaded during each of the 10 iterations to ensure that we
  are starting from the same point).
- Changed the model architecture of the `fresh-xlmr-base` from `Roberta` to
  `XLMRoberta`.
- The `--dataset-task` is now correctly filtering the datasets benchmarked.
- Some tokenizers are not adding special tokens, despite them having registered them.
  These are now manually added, to ensure a proper evaluation of the models.

### Removed
- Removed support for evaluating finetuned models, as the package was primarily used to
  benchmark pretrained models anyway, and the change in datasets means that many
  finetuned models would have been trained on (part of) the test sets, resulting in
  artificially large scores. For evaluation of finetuned models, please check out the
  `aiai_eval` Python package instead.


## [v4.0.2] - 2022-07-22
### Fixed
- Now garbage collects properly, where previously (from v4 onwards) the `model` and
  `model_dict` were not removed from memory after each run, potentially causing a
  memory leak.

### Added
- Added the `HuggingFaceHubDown` and `NoInternetConnection` exceptions, to give more
  information to the user when benchmarking fails.
- Added unit tests.


## [v4.0.1] - 2022-07-14
### Fixed
- Removed temporary printing of scores for each iteration.


## [v4.0.0] - 2022-07-14
### Added
- Compatibility with Apple Silicon. If no CUDA GPU is available then MPS GPUs will
  automatically be used, if available.
- Added the datasets `scala-da`, `scala-sv`, `scala-nb`, `scala-nn`, `scala-is` and
  `scala-fo`. These are all linguistic acceptability datasets, being a binary text
  classification where a sentence has to be marked as grammatically correct or not.
- New randomly initialised ELECTRA-small model available for benchmarking, simply set
  `model-id` to either 'random-electra-small-sequence-clf or
  'random-electra-small-token-clf'. The randomly initialised XLM-RoBERTa-base model is
  still available by replacing 'electra-small' with 'xlmr-base'.
- Added `--raise-error-on-invalid-model` (`-r`) flag which raises an exception if an
  invalid model is specified. By default this is off, meaning that it simply skips the
  model if it is invalid.
- Added `--model-language` (`-ml`) and `--dataset-language` (`-dl`), which can be used
  to specify the model/dataset languages to benchmark. The `--language` (`-l`) argument
  will now be used for both models and datasets, where the `--model-language` and
  `--dataset-language` will override `--language` for models/datasets if specified.
- Added `--use-auth-token`, which is a flag that can be used when evaluating private
  models on Hugging Face Hub. This requires that the user has logged in via the
  `huggingface-cli login` command.
- Added scripts used to create all the datasets used in ScandEval, to ensure full
  transparency.

### Changed
- Models are now evaluated every 30 training steps (corresponding to having processed
  960 training samples) rather than every epoch. This decreases benchmarking time
  significantly, as early stopping kicks in earlier if the model is not learning
  anything.
- All training splits of datasets have been truncated to 1,024 samples. This has
  multiple benefits:
    - Faster benchmarking
    - More reliance on pretraining data
    - Enables consistent comparisons between different languages on the same task.
- Now uses `warmup_ratio` rather than `warmup_steps`, to ensure that 10% of the dataset
  is used to warm up the learning rate.
- All CLI arguments now use hyphens (`-`) rather than underscores (`_`). For instance,
  the `--model_id` argument has now been changed to `--model-id`.
- Text classification datasets are now using Matthew's correlation coefficient as
  metric, following the GLUE custom.
- Now requires PyTorch 1.12.0 or newer, to ensure compatibility with Apple Silicon.
- Renamed the `Benchmark` class to `Benchmarker`.

### Deprecated
- Deprecated support for evaluating finetuned models, as the package was primarily used to
  benchmark pretrained models anyway, and the change in datasets means that many
  finetuned models would have been trained on (part of) the test sets, resulting in
  artificially large scores. For evaluation of finetuned models, please check out the
  `aiai_eval` Python package instead (under development).

### Removed
- Removed support for Python 3.7, as this was incompatible with support for Apple
  Silicon.
- Removed the Danish sentiment analysis datasets `twitter-sent`, `europarl` and `lcc`,
  and instead using only the `angry-tweets` dataset for this task.
- Removed datasets `dkhate`, `nordial` and `dalaj`, to ensure a larger amount of
  benchmark uniformity across languages.
- Removed all part-of-speech datasets from the benchmark, as there was too little
  variance among the scores to differentiate models properly.
- Removed all dependency parsing datasets from the benchmark, both to focus more on the
  semantic tasks as that's closer to what is being used in practice, as well as to
  reduce the benchmarking time, as these datasets took way longer to benchmark than the
  others, due to the high number of labels.
- Removed the `load_dataset` function, as all datasets can now be found on the Hugging
  Face Hub and can thus be loaded using the `datasets` package. All the datasets can be
  found at `https://huggingface.com/ScandEval`.

### Fixed
- Now disables tokenizer progress bars properly, using the
  `datasets.utils.disable_progress_bar` function.
- Many of the datasets contained duplicate entries. These have now all been fixed.
- The `--model-id` now works as intended, where previously one was forced to use the
  shortcut `-m`.
- Now correctly determines whether a NER dataset contains `MISC` tags. Previously this
  required that both `B-MISC` and `I-MISC` tags were present in the dataset, where it
  has now been changed to at least one of them.


## [v3.0.0] - 2022-04-19
### Changed
- During finetuning, the i'th model will only be evaluated on the i'th
  bootstrapped dataset. This ensures that there will always be 10 scores, no
  matter if we're finetuning or purely evaluating, which means that the
  confidence intervals will be more comparable.

### Fixed
- Now sets `seed` in `TrainingArguments` rather than setting it explicitly in
  PyTorch. This has the added bonus of ensuring that the `DataLoader`s used
  during training also uses this seed, ensuring better reproducibility.
- Initialises model parameters with (fixed) different seeds during every
  iteration, to ensure variability and reproducibility.
- Explicitly uses the PyTorch implementation of `AdamW` now, rather than the
  (deprecated) `transformers` implementation.
- Fixed an error when a tokenizer has `max_model_input_sizes` set, but it being
  empty. In this case, the default truncation length is set to 512.


## [v2.3.2] - 2022-02-11
### Fixed
- Fixed a bug where a model's framework and pipeline tag were
  indistinguishable, as they are both using the same `tag-white` tag now.


## [v2.3.1] - 2022-02-11
### Fixed
- Changed the `tag-red`, which referred to the HTML class containing the model
  framework, to `tag-white`. This caused models to not be benchmarkable, as
  their framework could not be determined.


## [v2.3.0] - 2022-01-20
### Added
- Specific branches/commits/tags can now be benchmarked, using the `@`
  delimiter. For instance, `scandeval -m model_id@commit_hash` will benchmark
  the model with model ID `model_id`, stored at commit with hash `commit_hash`.
  Thanks to [@versae](https://github.com/versae) for contributing!


## [v2.2.0] - 2022-01-18
### Added
- Added more label synonyms for the DKHate dataset.


## [v2.1.0] - 2022-01-17
### Added
- Added support for `flax` models. Thanks to
  [@versae](https://github.com/versae) for contributing!


## [v2.0.0] - 2022-01-07
### Fixed
- Changed the anonymisation procedure for the tweet datasets `angry-tweets` and
  `twitter-sent`, now replacing user names by @USER and links by [LINK].


## [v1.5.9] - 2021-12-14
### Fixed
- Now removing all empty documents from datasets, as well as catching
  `KeyError` when trying to remove empty documents from dataset.


## [v1.5.8] - 2021-12-13
### Fixed
- Now explicitly removing empty tokenisations from the dataset.


## [v1.5.7] - 2021-12-10
### Fixed
- Now catching _all_ `CUDA error` exceptions and treating them as running out
  of memory. No harm done if this is not the case, however, as the script will
  simply decrease the batch size until it reaches 1, and if CUDA errors persist
  then it will skip that benchmark.


## [v1.5.6] - 2021-12-10
### Fixed
- When benchmarking a token classification dataset with a model whose tokenizer
  does not have a fast variant yet, this raised an error as the `word_ids`
  method of `BatchEncoding` objects only works when the tokenizer is fast. In
  that case these word IDs are now computed manually. This can currently handle
  WordPiece and SentencePiece prefixes (i.e., `##` and `▁`), and will raise an
  error if the manual alignment of words and tokens fail.
- Catch the CUDA error `CUDA error: CUBLAS_STATUS_ALLOC_FAILED`, which in this
  case is due to OOM.


## [v1.5.5] - 2021-12-08
### Fixed
- Deal with CUDA OOM errors when they occur on a replica, when multiple cores
  are used.


## [v1.5.4] - 2021-12-08
### Fixed
- Remove reference to `trainer` when CUDA OOM error is dealt with.


## [v1.5.3] - 2021-12-08
### Fixed
- Only try to to merge the `id2label` and `label2id` conversions if the model
  is finetuned. This caused some errors when a model was not finetuned but
  somehow still had conversion dictionaries.


## [v1.5.2] - 2021-12-08
### Fixed
- Deal with models with tasks `feature-extraction` or `sentence-similarity` as
  if they were `fill-mask`, meaning assume that they are merely pretrained
  models, rather than finetuned.


## [v1.5.1] - 2021-11-27
### Fixed
- Fixed bug when evaluating a finetuned model.


## [v1.5.0] - 2021-11-26
### Changed
- Added progress bar description when evaluating models without finetuning them
  first.
- Lowered the package requirements to the earliest possible versions.

### Removed
- Removed support for TensorFlow and Jax models, due to them not working
  properly anyway. They might be included at a later point, properly.


## [v1.4.0] - 2021-11-25
### Changed
- Now also outputting aggregated metrics in the resulting
  `scandeval_benchmark_results.json` file. This `json` file now has keys
  `raw_metrics` and `total`, with `raw_metrics` containing the previous (raw)
  scores, and the value of the new `total` key has aggregated scores (means and
  standard errors).


## [v1.3.8] - 2021-11-25
### Changed
- All training/evaluation progress bars are now removed when they are finished,
  and the training progress bar has no total anymore, as it was misleading.


## [v1.3.7] - 2021-11-25
### Fixed
- Removed `transformers` logging during evaluation as well.


## [v1.3.6] - 2021-11-25
### Changed
- Now only updating the list of benchmarks in the `Benchmark` during
  initialisation, and also logs it. This should make subsequent calls to the
  `benchmark` method faster.

### Fixed
- Removed `transformers` logging properly.


## [v1.3.5] - 2021-11-23
### Fixed
- Set the number of warmup steps to be the intended one training set pass,
  where previously it was effectively 8x that amount, due to gradient
  accumulation.
- Added the NER label synonyms `OBJORG=ORG`, `LOCPRS=LOC`, `LOCORG=LOC` and
  `ORGPRS=ORG`.
- Explicitly added `numpy` to the `install_requires` list. This is normally not
  a problem, as it's a requirement for other required packages, but this
  depends on the order in which the requirements are installed. This avoids
  such errors caused by misordering the requirements.


## [v1.3.4] - 2021-11-11
### Fixed
- Indexing error during synonym setup of finetuned models.


## [v1.3.3] - 2021-11-11
### Fixed
- When a finetuned model has labels which are synonyms of each other, they are
  now properly treated as synonyms, where previously this caused the model to
  have misaligned `id2label` and `label2id` conversion dictionaries.


## [v1.3.2] - 2021-11-11
### Fixed
- Added the NER label synonyms `GPE_LOC=LOC`, `GPE_ORG=ORG`, `LOC/ORG=LOC`,
  `ORG/PRS=ORG`, `OBJ/ORG=ORG`, as Norwegian and Swedish models tend to use
  these.


## [v1.3.1] - 2021-11-11
### Fixed
- Fixed a bug in label synonyms when benchmarking a finetuned spaCy for NER.


## [v1.3.0] - 2021-11-11
### Added
- Added label synonyms for NER benchmarking, which will enforce a more fair
  comparison of finetuned NER models, if the models have been trained on
  datasets with different labelling (e.g., `Person` instead of `PER`).


## [v1.2.1] - 2021-11-11
### Removed
- Properly removed the Icelandic WikiANN-IS data files. It was removed from the
  package, but the underlying files were still lying in the repository.


## [v1.2.0] - 2021-10-15
### Added
- Added the Icelandic NER dataset MIM-GOLD-NER. This can now be loaded as
  `mim-gold-ner` in the `Benchmark` class and through the CLI.

### Removed
- Removed the Icelandic WikiANN-IS dataset, as this has now been replaced by
  the MIM-GOLD-NER dataset.


## [v1.1.3] - 2021-10-04
### Fixed
- Added truncation and padding when tokenising token classification datasets.


## [v1.1.2] - 2021-09-27
### Fixed
- Missing dependency parsing tags.


## [v1.1.1] - 2021-09-27
### Fixed
- Reduce validation batch size if CUDA runs out of memory, rather than only
  reducing training batch size.


## [v1.1.0] - 2021-09-13
### Added
- Added Icelandic and Faroese translations of the Norwegian `NoReC` sentiment
  analysis dataset. These can be loaded as `norec-is` and `norec-fo`,
  respectively.

### Changed
- When loading datasets with `load_dataset`, the result is now four dataframes,
  rather than dictionaries. As the data can be accessed in the same way as with
  dictionaries, this maintains backwards compatibility.
- If a finetuned NER model has been trained on NER tags not present amongst the
  ones in the dataset, then these are either converted to `MISC` tags (if these
  are present in the dataset) and otherwise `O` tags. This will make the
  benchmarking of finetuned diverse NER models more fair.

### Fixed
- There was an error when a SpaCy model was benchmarked on a dataset that it
  was not trained on. It now raises an appropriate `InvalidBenchmark`
  exception, and will be skipped in the CLI and with the `Benchmark` class.


## [v1.0.2] - 2021-09-09
### Fixed
- Replaced abbreviations with spaces, such as "o s v" in the SDT corpus, with
  their proper version "o.s.v.".


## [v1.0.1] - 2021-09-09
### Fixed
- The URLs for the `wikiann-is` and `wikiann-fo` were wrong and have been
  corrected.


## [v1.0.0] - 2021-09-09
### Added
- Added the Icelandic and Faroese WikiANN datasets, for NER evaluation. They
  can be loaded as `wikiann-is` and `wikiann-fo` in the CLI and via the
  `Benchmark` class.
- Added the Icelandic and Faroese parts of the Universal Dependencies datasets,
  containing POS and dependency parsing tags. They can be loaded as `idt-pos`,
  `idt-dep`, `fdt-pos` and `fdt-dep`, respectively.


## [v0.17.0] - 2021-09-09
### Added
- Added the Dataset for Linguistic Acceptability Judgments (DaLaJ) dataset,
  which is here used as a binary classification dataset, in which sentences
  have to be classified as correct Swedish or not. It can be loaded as `dalaj`
  in the CLI and via the `Benchmark` class.
- Added the ABSAbank-Imm dataset, which is an aspect-based sentiment analysis
  dataset in Swedish, namely, the sentiment towards immigration. The original
  dataset featured a floating point score between 0 and 5, which has been
  reduced to a classifical three-way classification (`negative`, `neutral` and
  `positive`). It can be loaded as `absabank-imm` in the CLI and via the
  `Benchmark` class.
- Added the POS and dependency parsing parts of the Swedish Dependency Treebank
  (SDT). They can be loaded as `sdt-pos` and `sdt-dep` in the CLI and via the
  `Benchmark` class.
- Added the Stockholm-Umeå corpus 3.0 (SUC 3.0), a Swedish NER dataset. It can
  be loaded as `suc3` in the CLI and via the `Benchmark` class.
- Added abstract `NerBenchmark`, `PosBenchmark` and `DepBenchmark` classes, to
  ensure uniformity.

### Changed
- Uniformised all the NER datasets. They now all only have the NER tags `PER`,
  `LOC`, `ORG` and `MISC`.
- Uniformised all the dependency parsing datasets. They now all only have the
  main dependency parsing tags, without the subtags (so `acl:cleft` has been
  changed to `acl`, for instance).
- Changed the columns in all text classification datasets to `text` and
  `label`, to make it more uniform.


## [v0.16.0] - 2021-09-07
### Fixed
- Upped the number index tokens for dependency parsing from 100 to 512. This
  will need to be done better in the future, but is a fix for now.

### Added
- Added the random models `random-roberta-sequence-clf` and
  `random-roberta-token-clf` to the default list of model IDs when benchmarking
  all models.


## [v0.15.1] - 2021-09-03
### Fixed
- The list of dependency tags in the `ndt-nb-dep` and `ndt-nn-dep` were wrong.
  They have now been changed to all the tags occurring in the training sets.
- The `europarl_sent` data folder has now been renamed to `europarl`, so that
  it can be loaded correctly with `load_dataset`.


## [v0.15.0] - 2021-09-02
### Added
- Added the Bokmål and Nynorsk POS and DEP parts of the Norwegian Dependency
  Treebank dataset (NDT). They can be loaded as `ndt-nb-pos`, `ndt-nn-pos`,
  `ndt-nb-dep` and `ndt-nn-dep`, respectively, from the CLI and the `Benchmark`
  class.

### Removed
- Removed the `EuroparlSubj` and `TwitterSubj` datasets, as they were too easy
  and did not really differentiate models.
- Removed the abstract `SentimentClassificationBenchmark` and
  `BinaryClassificationBenchmark`, to simplify the classes. There is now only
  one `TextClassificationBenchmark`, which always evaluates with macro-F1.

### Changed
- Changed the name of `europarl-sent` to `europarl`, as `europarl-subj` now
  does not exist anymore.
- Changed the `nordial` dataset to the original 4-way classification dataset.


## [v0.14.1] - 2021-09-02
### Fixed
- Remove duplicate model IDs when calling the CLI or `Benchmark` class without
  any specified model IDs.


## [v0.14.0] - 2021-08-31
### Added
- Added the Bokmål and Nynorsk parts of the NorNE dataset, for named entity
  recognition. They can be loaded with the `norne-nb` and `norne-nn` names.
- There is now a `load_dataset` function, which can load any dataset, using the
  dataset's name (same name as in the CLI). For instance,
  `load_dataset('angry-tweets')` loads the `AngryTweets` dataset. This can be
  imported directly from the package: `from scandeval import load_dataset`. The
  individual dataset loading functions can still be imported as before; e.g.,
  `from scandeval.datasets import load_angry_tweets`.

### Changed
- Refactored folder structure with benchmarks and datasets.
- Separated `dane` and `dane-no-misc` into two distinct benchmark classes. The
  `dane-no-misc` can now also be loaded with the `load_dataset` function.


## [v0.13.0] - 2021-08-30
### Added
- Added the Norwegian Review Corpus (NoReC), a sentiment classification dataset
  in Norwegian.
- Added the Bokmål/Nynorsk part of the Norwegian Dialect dataset (NorDial), a
  binary classification dataset in Norwegian.

### Changed
- Changed the early stopping patience to `2 + 1000 // len(train)` from `2 + 250
  // len(train)`, to allow more patience (and thus, more stability), for
  smaller datasets.


## [v0.12.0] - 2021-08-26
### Changed
- Merged the `lcc1` and `lcc2` datasets into one `lcc` dataset, which is
  reasonable as they have been annotated by the same person. The `lcc2` dataset
  was too small to give reasonable benchmarking results.
- Renamed the `europarl2` dataset to `europarl_sent`

### Removed
- Removed the `europarl1` dataset, as it was too small to give reliable
  benchmarking results. This dataset could not simply be added to the
  `europarl2` dataset, as with the new `lcc` dataset, as the annotaters are not
  the same.

### Fixed
- If errors occur during benchmarking, then garbage collect before skipping to
  the next benchmark, to avoid memory issues.


## [v0.11.2] - 2021-08-25
### Fixed
- Issue with `model_max_length` in tokenizer meant that models with an ill-set
  value of `max_position_embeddings` could not be benchmarked. Now, if
  `model_max_length` is not set then the minimal value of the sizes in
  `max_model_input_sizes` will be used (which is usually 512).

### Changed
- Disabling CUDNN benchmark when using the `pytorch` framework, to enforce
  better reproducibility.


## [v0.11.1] - 2021-08-24
### Changed
- Rather than bootstrapping the training dataset and using the results to
  compute an estimator of the standard deviation, the same training dataset is
  trained on all ten times, and the mean of these along with a confidence
  interval is outputted.

### Fixed
- Updated the model metadata fetching to the new HTML structure of the
  HuggingFace Hub.
- A random seed is now set for all libraries, via the `transformers.set_seed`
  function.
- Always update the list of all the benchmarks when calling the
  `Benchmark.benchmark` method, to allow for possibility of setting new
  benchmark parameters after initialisation.


## [v0.11.0] - 2021-08-23
### Added
- The subjective/objective part of the `TwitterSent` and `Europarl2` datasets
  have now been added as binary classification tasks, called `TwitterSubj` and
  `EuroparlSubj`, respectively. These can now be benchmarked with the
  `Benchmark` class and the CLI using the `twitter-subj` and `europarl-subj`
  names, respectively.
- Added an abstract `BinaryClassificationBenchmark`, to streamline the binary
  classification benchmark datasets, which now includes the `DKHate`,
  `TwitterSubj` and `EuroparlSubj` datasets.


## [v0.10.1] - 2021-08-20
### Fixed
- Now catches `IndexError` during training.


## [v0.10.0] - 2021-08-20
### Fixed
- Properly filters by languages now via the `language` argument in the CLI and
  the `Benchmark` class. As HuggingFace Hub does not have a keyword for
  language, a search for language also means that any other non-language tag
  with that name also shows up in the results. These are now manually removed.
  This means it takes a few more seconds to compile the model list, but it will
  at least be accurate.
- In case `model_max_length` has not been set in a model configuration, it
  defaults to the value of `max_position_embeddings`. This fixes a problem with
  some models not being able to be trained on datasets whose texts were too
  long.
- Now handles the case where a non-classification model, such as a seq-to-seq
  model, are being benchmarked on a classification dataset.

### Added
- All the benchmark classes and `Benchmark` now has a `benchmark` method, which
  does the same as the `__call__` method. This is primarily so that it shows up
  in the Sphinx documentation.
- Added the default `LABEL_0` and `LABEL_1` label synonyms for `NOT` and `OFF`
  in the `DKHate` benchmark.
- Added the possibility of benchmarking randomly initialised RoBERTa models,
  using the model IDs `random-roberta-sequence-clf` and
  `random-roberta-token-clf`.


## [v0.9.0] - 2021-08-19
### Added
- Added the separate `nb` (Norwegian Bokmål) and `nn` (Norwegian Nynorsk)
  language tags, on top of the general `no` (Norwegian).
- Added more multilingual models.

### Fixed
- SpaCy models was evaluated wrongly on the `dane-no-misc` dataset, as their
  `MISC` predictions was not replaced with `O` tags.
- When evaluating models finetuned for token classification on a text
  classification task, a `ValueError` was raised, rather than an
  `InvalidBenchmark` exception.
- If none of the model's labels are among the dataset's labels, and are not
  even synonyms of them, then raise an `InvalidBenchmark`. This prevents things
  like evaluating a finetuned sentiment model on a NER task.
- When `evaluate_train` was `True`, this previously evaluated the test set
  instead.

### Changed
- Changed `Benchmark` API. Now the constructor and the `__call__` method have
  the same arguments, except the `model_id` and `dataset` in `__call__`, where
  the constructor sets the default values and the `__call__` method can change
  these to specific cases.
- Changed the benchmarking order. Now benchmarks all datasets for a model,
  before moving on to the next model
- Renamed the `multilabel` argument to the more descriptive `two_labels`.
- Updated docstrings to be more accurate.
- Early stopping patience is now set to `2 + 250 // len(train)`, so that
  smaller datasets can enjoy a bit more patience, but if the dataset contains
  at least 250 samples then it will remain at the current 2 patience.

### Removed
- Removed `learning_rate`, `batch_size`, `warmup_steps` and `num_finetunings`
  arguments from the benchmarks. These are now fixed to 2e-5, 32, 25% of the
  training dataset and 10, respectively. Note that the batch size will still
  automatically decrease if the GPU runs out of memory.


## [v0.8.0] - 2021-08-18
### Changed
- Models are now being trained for much longer, but with an early stopping
  callback with patience 2. This will enable a more uniform comparison between
  models that require a different number of finetuning epochs.

### Fixed
- There was a bug when evaluating a finetuned PyTorch model on a sequence
  classification task, if the model had only been trained on a proper subset of
  the labels present in the dataset.

### Removed
- All individual benchmarks have been removed from `__init__.py`. They can
  still be imported using their individual modules, for instance
  `from scandeval.dane import DaneBenchmark`, but the idea is to use the
  general `Benchmark` class instead.


## [v0.7.0] - 2021-08-17
### Changed
- Always ensure that a model can deal with the labels in the dataset when
  finetuning. If the model has not been trained on the label, then this will
  result in the model always getting that label wrong. For instance, this is
  the case for finetuned NER models not having been trained on MISC tags, if
  they are being evaluated on the DaNE dataset.

### Fixed
- Fixed bug when evaluating SpaCy models.
- Only removing objects at memory cleanup if they exist at all.


## [v0.6.0] - 2021-08-15
### Added
- When finetuning models, 10% of the training data is used to evaluate the
  models, which is used to choose the best performing model across all the
  epochs trained. This will allow for a more fair comparison, as some models
  degrade over time, while other models need a longer time to train.

### Changed
- Uniformised the `_log_metrics` method for all benchmarks, now only defined in
  `BaseBenchmark`.

### Fixed
- Garbage collects when downsizing batch size, to not keep all the previous
  models in memory.
- Typos in logging.


## [v0.5.2] - 2021-08-13
### Fixed
- Fixed bug when `evaluate_train` was set to False.


## [v0.5.1] - 2021-08-13
### Fixed
- The bootstrapping of the datasets is now done properly. Previously the
  bootstrapped datasets were not converted to HuggingFace Dataset objects.


## [v0.5.0] - 2021-08-12
### Added
- It is possible to only evaluate on the test sets, to save some time. This can
  be done in the `Benchmark` class using the `evaluate_train` argument, and in
  the CLI with the `--evaluate_train` flag.
- Added `progress_bar` argument to `Benchmark` to control whether progress bars
  should be shown, and added the `no_progress_bar` flag to the CLI for the same
  reason.

### Changed
- Updated `epochs` and `warmup_steps` of all the datasets to something more
  reasonable, enabling better comparisons of the finetuned models.
- Changed calculation of confidence intervals, which is now based on
  bootstrapping rather than the analytic approach. It will now evaluate ten
  times on the test set and compute a bootstrap estimate of the standard error,
  which is uses to compute an interval around the score on the entire test set.


## [v0.4.3] - 2021-08-12
### Fixed
- RuntimeErrors occuring during training will now raise an `InvalidBenchmark`
  exception, which means that the CLI and the `Benchmark` class will skip it.
  This is for instance caused when `max_length` has not been specified in the
  model config, meaning that the tokeniser does not know how much to truncate.


## [v0.4.2] - 2021-08-12
### Fixed
- Now catching the error where tokenisation is not possible, due to the model
  having been trained on a different task than what is present in the dataset.
  E.g., if a generator model is trained on a classification task.


## [v0.4.1] - 2021-08-12
### Fixed
- Now catching the error when the model's config does not align with the model
  class. When using the CLI or `Benchmark`, these will be skipped.


## [v0.4.0] - 2021-08-11
### Added
- Added confidence intervals for finetuned models, where there is a 95%
  likelihood that the true score would belong to the interval, given infinite
  data from the same distribution. In the case of "raw" pretrained models, this
  radius is added onto the existing interval, so that both the uncertainty in
  model initialisation as well as sample size of the validation dataset affects
  the size of the interval.
- Added garbage collection after each benchmark, which will (hopefully) prevent
  memory leaking when benchmarking several models.

### Changed
- New logo, including the Faroe Islands!
- Allow the possibility to include all languages and/or tasks in the CLI and
  the `Benchmark` class.
- Added Icelandic and Faroese to default list of languages in CLI and the
  `Benchmark` class.
- The default value for `task` is now all tasks, which also includes models
  that haven't been assigned any task on the HuggingFace Hub;
- If a model cannot be trained without running out of CUDA memory, even with a
  batch size of 1, then the model will be skipped in `Benchmark` and the CLI.

### Fixed
- New model is initialised if CUDA runs out of memory, to ensure that we are
  now continuing to train the previous model.
- Dependency parsing now implemented properly as two-label classification, with
  associated UAS and LAS metric computations. Works for pretrained SpaCy models
  as well as finetuning general language models.


## [v0.3.1] - 2021-08-10
### Fixed
- Reduces batch size if CUDA runs out of memory during evaluation.
- Loading of text classification datasets now working properly.


## [v0.3.0] - 2021-08-10
### Changed
- The `W036` warning message from SpaCy is no longer shown.

### Fixed
- Raise `InvalidBenchmark` if model cannot be loaded from the HuggingFace Hub.


## [v0.2.0] - 2021-08-09
### Added
- Added the part-of-speech tagging task from the Danish Dependency Treebank.
  Can be loaded with `load_ddt_pos` and used in `Benchmark` as `ddt-pos`.
- Added the dependency parsing task from the Danish Dependency Treebank.
  Can be loaded with `load_ddt_ddt` and used in `Benchmark` as `ddt-dep`.
- Documentation section and link to `README`
- The `Benchmark` class and the CLI now accepts a `batch_size` argument

### Changed
- `Benchmark` arguments `languages`, `tasks`, `model_ids` and `datasets` have
  been renamed to `language`, `task`, `model_id` and `dataset`, to keep it
  consistent with the CLI.
- When loading datasets, these will now be four dictionaries instead of lists,
  to allow for distinguishing features and labels.
- `batch_size` arguments can now only be among 1, 2, 4, 8, 16 and 32, and the
  corresponding gradient accumulation will be set to 32, 16, 8, 4, 2 and 1,
  respectively. This is to ensure that all finetuning is done using the same
  effective batch size, to ensure fair comparisons.
- Batch sizes are automatically halved if the GPU runs out of memory, with
  gradient accumulation correspondingly doubles.
- Evaluation of `SpaCy` models on token classification tasks are more accurate.

### Fixed
- `README` typos fixed, and image renders correctly


## [v0.1.0] - 2021-08-05
### Added
- First beta release
- Features Danish sentiment, hate speech detection and named entity
  recognition datasets for benchmarking<|MERGE_RESOLUTION|>--- conflicted
+++ resolved
@@ -83,16 +83,13 @@
   the model's maximum context length was really small (128). This has been fixed now.
 - Now sets `ignore_mismatched_sizes` when loading models if the model cannot be loaded
   otherwise. This previously caused some issues when loading certain models.
-<<<<<<< HEAD
 - Fixed bug where some encoder models did not work properly when loaded in with mixed
   precision. These are now loaded with full FP32 precision.
-=======
 - When few-shot evaluating models on NER tasks, we are now more lenient towards the
   generated model output. Instead of taking the output as-is, we are now extracting the
   first dictionary (enclosed in curly brackets), as well as replacing all single
   apostrophes (') with double ones (").
 - If a model is already pre-quantized then we will not attempt to quantize it as well.
->>>>>>> 3dbdc085
 
 
 ## [v8.2.1] - 2023-12-20
