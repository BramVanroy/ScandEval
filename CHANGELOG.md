--- conflicted
+++ resolved
@@ -59,16 +59,13 @@
   based on the dataset itself, starting from 512 and doubling until we have at least
   the number of desired few-shot examples to choose from.
 - Now only sets `torch_dtype` is CUDA is available, as otherwise errors are caused.
-<<<<<<< HEAD
 - Previously text generation in a batch would be stopped if any of the samples in the
   batch reached the stopping criteria, causing a lot of incomplete completions. Now
   the model continues to generate text until the entire batch is complete, and the
   excess generation is removed afterwards.
-=======
 - When benchmarking encoder models on QA tasks the contexts are split up if they exceed
   the model's context length. The stride value used caused errors in rare cases where
   the model's maximum context length was really small (128). This has been fixed now.
->>>>>>> ca8cf550
 
 
 ## [v8.2.1] - 2023-12-20
